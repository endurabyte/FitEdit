--- conflicted
+++ resolved
@@ -9,11 +9,7 @@
     depends_on:
       - postgres
     environment:
-<<<<<<< HEAD
-      - ASPNETCORE_ENVIRONMENT=Development
-=======
       - ASPNETCORE_ENVIRONMENT=Production
->>>>>>> d48058da
       - AWS_ACCESS_KEY_ID=${AWS_ACCESS_KEY_ID}
       - AWS_SECRET_ACCESS_KEY=${AWS_SECRET_ACCESS_KEY}
       - ExternalAuthProviders__Google__ClientId=${GOOGLE_AUTH_CLIENTID}
